--- conflicted
+++ resolved
@@ -11,7 +11,6 @@
 	"github.com/perlin-network/noise/peer"
 	"github.com/perlin-network/noise/protobuf"
 	"github.com/pkg/errors"
-	"github.com/xtaci/smux"
 )
 
 // PeerClient represents a single incoming peers client.
@@ -75,19 +74,9 @@
 
 	// Remove entries from node's network.
 	if c.ID != nil {
-<<<<<<< HEAD
-		if val, exists := c.Network.Connections.Load(c.ID.Address); exists {
-			sess := val.(*smux.Session)
-			if sess != nil {
-				sess.Close()
-			}
-		}
-		c.Network.Peers.Delete(c.ID.Address)
-=======
 		c.Network.PeersMutex.Lock()
 		delete(c.Network.Peers, c.ID.Address)
 		c.Network.PeersMutex.Unlock()
->>>>>>> 9f5d4629
 		c.Network.Connections.Delete(c.ID.Address)
 	}
 
