package main

import _ "net/http/pprof"

import (
	"flag"
	"fmt"
	"github.com/perlin-network/noise/crypto/signing/ed25519"
	"github.com/perlin-network/noise/examples/benchmark/messages"
	"github.com/perlin-network/noise/network/builders"
	"log"
	"net/http"
	"os"
	"os/signal"
	"runtime"
	"runtime/pprof"
	"strconv"
	"time"
)

var profile = flag.String("profile", "", "write cpu profile to file")
var port = flag.Uint("port", 3002, "port to listen on")
var receiver = "tcp://localhost:3001"

func main() {
	flag.Set("logtostderr", "true")

	go func() {
		log.Println(http.ListenAndServe("localhost:7070", nil))
	}()

	flag.Parse()

	runtime.GOMAXPROCS(runtime.NumCPU())

	c := make(chan os.Signal, 1)
	signal.Notify(c, os.Interrupt)

	go func() {
		<-c
		pprof.StopCPUProfile()
		os.Exit(0)
	}()

	if *profile != "" {
		f, err := os.Create(*profile)
		if err != nil {
			log.Fatal(err)
		}
		pprof.StartCPUProfile(f)
	}

	builder := builders.NewNetworkBuilder()
<<<<<<< HEAD
	builder.SetAddress("tcp://localhost:" + strconv.Itoa(int(*port)))
	builder.SetKeys(crypto.RandomKeyPair())
=======
	builder.SetAddress("kcp://localhost:" + strconv.Itoa(int(*port)))
	builder.SetKeys(ed25519.RandomKeyPair())
>>>>>>> 617c7d1f

	net, err := builder.Build()
	if err != nil {
		panic(err)
	}

	go net.Listen()
	net.Bootstrap(receiver)

	time.Sleep(500 * time.Millisecond)

	fmt.Printf("Spamming messages to %s...\n", receiver)

	client, err := net.Client(receiver)
	if err != nil {
		panic(err)
	}

	for {
		err = client.Tell(&messages.BasicMessage{})
		if err != nil {
			panic(err)
		}
	}
}<|MERGE_RESOLUTION|>--- conflicted
+++ resolved
@@ -51,13 +51,8 @@
 	}
 
 	builder := builders.NewNetworkBuilder()
-<<<<<<< HEAD
 	builder.SetAddress("tcp://localhost:" + strconv.Itoa(int(*port)))
-	builder.SetKeys(crypto.RandomKeyPair())
-=======
-	builder.SetAddress("kcp://localhost:" + strconv.Itoa(int(*port)))
 	builder.SetKeys(ed25519.RandomKeyPair())
->>>>>>> 617c7d1f
 
 	net, err := builder.Build()
 	if err != nil {
