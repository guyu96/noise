package basic

import (
	"flag"
	"fmt"
	"time"

	"github.com/perlin-network/noise/examples/basic/messages"
	"github.com/perlin-network/noise/network"
)

type BasicNode struct {
	h        string
	p        int
	ps       []string
	net      *network.Network
	Messages []*messages.BasicMessage
}

func (e *BasicNode) Host() string {
	return e.h
}

func (e *BasicNode) Port() uint16 {
	return uint16(e.p)
}

func (e *BasicNode) Peers() []string {
	return e.ps
}

func (e *BasicNode) Net() *network.Network {
	return e.net
}

func (e *BasicNode) SetNet(n *network.Network) {
	e.net = n
}

// Handle implements the network interface callback
func (e *BasicNode) Handle(ctx *network.MessageContext) error {
	message := ctx.Message().(*messages.BasicMessage)
	e.Messages = append(e.Messages, message)
	return nil
}

// PopMessage returns the oldest message from it's buffer and removes it from the list
func (e *BasicNode) PopMessage() *messages.BasicMessage {
	if len(e.Messages) == 0 {
		return nil
	}
	var retVal *messages.BasicMessage
	retVal, e.Messages = e.Messages[0], e.Messages[1:]
	return retVal
}

<<<<<<< HEAD
// makes sure the implementation matches the interface at compile time
var _ ClusterNode = (*BasicNode)(nil)

// ExampleSetupClusters is an example of how to use SetupClusters() to automate tests
func ExampleSetupClusters() {
=======
// ExampleBasic is an example of how to use send messages across nodes
func ExampleBasic() {
>>>>>>> 6a447a13
	// parse to flags to silence the glog library
	flag.Parse()

	host := "localhost"
	startPort := 5000
	numNodes := 3
	var nodes []*BasicNode
	var cn []ClusterNode
	var peers []string

	for i := 0; i < numNodes; i++ {
		node := &BasicNode{}
		node.h = host
		node.p = startPort + i

		nodes = append(nodes, node)
		cn = append(cn, node)

		// peer discovery, don't need any peers for the first node
		peers = append(peers, fmt.Sprintf("%s:%d", nodes[0].h, nodes[0].p))
	}

	for _, node := range nodes {
		node.ps = peers
	}

	if err := SetupCluster(cn); err != nil {
		fmt.Print(err)
		return
	}

	// After all the nodes are started, get them to start talking with each other
	for i, node := range nodes {
		if node.Net() == nil {
			fmt.Printf("expected %d nodes, but node %d is missing a network", len(nodes), i)
			return
		}

		if len(node.Peers()) > 0 {
			node.Net().Bootstrap(node.Peers()...)

			// TODO: seems there's another race condition with Bootstrap, use a sleep for now
			time.Sleep(1 * time.Second)
		}
	}

	// Broadcast is an asynchronous call to send a message to other nodes
	testMessage := "message from node 0"
	nodes[0].Net().Broadcast(&messages.BasicMessage{Message: testMessage})

	// Simplificiation: message broadcasting is asynchronous, so need the messages to settle
	time.Sleep(1 * time.Second)

	// check if you can send a message from node 1 and will it be received only in node 2,3
	if result := nodes[0].PopMessage(); result != nil {
		fmt.Printf("expected nothing in node 0, got %v", result)
		return
	}
	for i := 1; i < len(nodes); i++ {
		if result := nodes[i].PopMessage(); result == nil {
			fmt.Printf("expected a message in node %d but it was blank\n", i)
			return
		} else {
			if result.Message != testMessage {
				fmt.Printf("expected message %s in node %d but got %v\n", testMessage, i, result)
				return
			}
		}
	}

	fmt.Printf("success")
	// Output: success
}<|MERGE_RESOLUTION|>--- conflicted
+++ resolved
@@ -54,16 +54,11 @@
 	return retVal
 }
 
-<<<<<<< HEAD
 // makes sure the implementation matches the interface at compile time
 var _ ClusterNode = (*BasicNode)(nil)
 
-// ExampleSetupClusters is an example of how to use SetupClusters() to automate tests
-func ExampleSetupClusters() {
-=======
 // ExampleBasic is an example of how to use send messages across nodes
 func ExampleBasic() {
->>>>>>> 6a447a13
 	// parse to flags to silence the glog library
 	flag.Parse()
 
